/*
// Copyright (c) 2019 Intel Corporation
//
// Licensed under the Apache License, Version 2.0 (the "License");
// you may not use this file except in compliance with the License.
// You may obtain a copy of the License at
//
//      http://www.apache.org/licenses/LICENSE-2.0
//
// Unless required by applicable law or agreed to in writing, software
// distributed under the License is distributed on an "AS IS" BASIS,
// WITHOUT WARRANTIES OR CONDITIONS OF ANY KIND, either express or implied.
// See the License for the specific language governing permissions and
// limitations under the License.
*/

#include <boost/beast/core/span.hpp>
#include <ipmi_to_redfish_hooks.hpp>
#include <me_to_redfish_hooks.hpp>
#include <storagecommands.hpp>

#include <iomanip>
#include <sstream>
#include <string_view>

std::map<uint8_t, std::map<std::string, std::map<uint8_t, std::string>>>
    sensorSpecificEventMap = {
        {0x12,
         {{"System Event Sensor",
           {{0x00, "System Reconfigured"},
            {0x01, "OEM System boot event"},
            {0x02, "Undetermined system hardware failure"},
            {0x03, "Entry added to auxiliary log"},
            {0x04, "PEF Action"},
            {0x05, "Timestamp Clock Sync"}}}}},
        {0x1f,
         {{"OS Boot Status",
           {
               {0x00, "A: boot completed"},
               {0x01, "C: boot completed"},
               {0x02, "PXE boot completed"},
               {0x03, "Diagnostic boot completed"},
               {0x04, "CD-ROM boot completed"},
               {0x05, "ROM boot completed"},
               {0x06, "boot completed - device not specified"},
               {0x07, "Installation started"},
               {0x08, "Installation completed"},
               {0x09, "Installation aborted"},
               {0x0a, "Installation failed"},
           }}}},
        {0x20,
         {{"OS Stop/Shutdown",
           {{0x00, "Error during system startup"},
            {0x01, "Run-Time Critical Stop"},
            {0x02, "OS Graceful Stop"},
            {0x03, "OS Graceful Shutdown"},
            {0x04, "PEF initiated soft shutdown"},
            {0x05, "Agent not responding"}}}}}};

namespace intel_oem::ipmi::sel
{

namespace redfish_hooks
{
static void toHexStr(const boost::beast::span<uint8_t> bytes,
                     std::string& hexStr)
{
    std::stringstream stream;
    stream << std::hex << std::uppercase << std::setfill('0');
    for (const uint8_t& byte : bytes)
    {
        stream << std::setw(2) << static_cast<int>(byte);
    }
    hexStr = stream.str();
}

// Record a BIOS message as a Redfish message instead of a SEL record
static bool biosMessageHook(const SELData& selData, const std::string& ipmiRaw)
{
    // This is a BIOS message, so record it as a Redfish message instead
    // of a SEL record

    // Walk through the SEL request record to build the appropriate Redfish
    // message
    static constexpr std::string_view openBMCMessageRegistryVersion = "0.1";
    std::string messageID =
        "OpenBMC." + std::string(openBMCMessageRegistryVersion);
    std::vector<std::string> messageArgs;
    BIOSSensors sensor = static_cast<BIOSSensors>(selData.sensorNum);
    BIOSEventTypes eventType = static_cast<BIOSEventTypes>(selData.eventType);
    switch (sensor)
    {
        case BIOSSensors::memoryRASConfigStatus:
            switch (eventType)
            {
                case BIOSEventTypes::digitalDiscrete:
                {
                    switch (selData.offset)
                    {
                        case 0x00:
                            messageID += ".MemoryRASConfigurationDisabled";
                            break;
                        case 0x01:
                            messageID += ".MemoryRASConfigurationEnabled";
                            break;
                        default:
                            return defaultMessageHook(ipmiRaw);
                            break;
                    }
                    // Get the message data from eventData2 and eventData3

                    // error = eventData2 bits [3:0]
                    int error = selData.eventData2 & 0x0F;

                    // mode = eventData3 bits [3:0]
                    int mode = selData.eventData3 & 0x0F;

                    // Save the messageArgs
                    switch (error)
                    {
                        case 0x00:
                            messageArgs.push_back("None");
                            break;
                        case 0x03:
                            messageArgs.push_back("Invalid DIMM Config");
                            break;
                        default:
                            messageArgs.push_back(std::to_string(error));
                            break;
                    }
                    switch (mode)
                    {
                        case 0x00:
                            messageArgs.push_back("None");
                            break;
                        case 0x01:
                            messageArgs.push_back("Mirroring");
                            break;
                        case 0x02:
                            messageArgs.push_back("Lockstep");
                            break;
                        case 0x04:
                            messageArgs.push_back("Rank Sparing");
                            break;
                        default:
                            messageArgs.push_back(std::to_string(mode));
                            break;
                    }

                    break;
                }
                default:
                    return defaultMessageHook(ipmiRaw);
                    break;
            }
            break;
        case BIOSSensors::biosPOSTError:
            switch (eventType)
            {
                case BIOSEventTypes::sensorSpecificOffset:
                {
                    switch (selData.offset)
                    {
                        case 0x00:
                            messageID += ".BIOSPOSTError";
                            break;
                        default:
                            return defaultMessageHook(ipmiRaw);
                            break;
                    }
                    // Get the message data from eventData2 and eventData3

                    std::array<uint8_t, 2> post;
                    // post LSB = eventData2 bits [7:0]
                    post[1] = selData.eventData2;
                    // post MSB = eventData3 bits [7:0]
                    post[0] = selData.eventData3;

                    // Save the messageArgs
                    messageArgs.emplace_back();
                    std::string& postStr = messageArgs.back();
                    toHexStr(boost::beast::span<uint8_t>(post), postStr);

                    break;
                }
                default:
                    return defaultMessageHook(ipmiRaw);
                    break;
            }
            break;
        case BIOSSensors::intelUPILinkWidthReduced:
            switch (eventType)
            {
                case BIOSEventTypes::oemDiscrete7:
                {
                    switch (selData.offset)
                    {
                        case 0x01:
                            messageID += ".IntelUPILinkWidthReducedToHalf";
                            break;
                        case 0x02:
                            messageID += ".IntelUPILinkWidthReducedToQuarter";
                            break;
                        default:
                            return defaultMessageHook(ipmiRaw);
                            break;
                    }
                    // Get the message data from eventData2

                    // Node ID = eventData2 bits [7:0]
                    int node = selData.eventData2;

                    // Save the messageArgs
                    messageArgs.push_back(std::to_string(node + 1));

                    break;
                }
                default:
                    return defaultMessageHook(ipmiRaw);
                    break;
            }
            break;
        case BIOSSensors::memoryRASModeSelect:
            switch (eventType)
            {
                case BIOSEventTypes::digitalDiscrete:
                {
                    switch (selData.offset)
                    {
                        case 0x00:
                            messageID += ".MemoryRASModeDisabled";
                            break;
                        case 0x01:
                            messageID += ".MemoryRASModeEnabled";
                            break;
                        default:
                            return defaultMessageHook(ipmiRaw);
                            break;
                    }
                    // Get the message data from eventData2 and eventData3

                    // prior mode = eventData2 bits [3:0]
                    int priorMode = selData.eventData2 & 0x0F;

                    // selected mode = eventData3 bits [3:0]
                    int selectedMode = selData.eventData3 & 0x0F;

                    // Save the messageArgs
                    switch (priorMode)
                    {
                        case 0x00:
                            messageArgs.push_back("None");
                            break;
                        case 0x01:
                            messageArgs.push_back("Mirroring");
                            break;
                        case 0x02:
                            messageArgs.push_back("Lockstep");
                            break;
                        case 0x04:
                            messageArgs.push_back("Rank Sparing");
                            break;
                        default:
                            messageArgs.push_back(std::to_string(priorMode));
                            break;
                    }
                    switch (selectedMode)
                    {
                        case 0x00:
                            messageArgs.push_back("None");
                            break;
                        case 0x01:
                            messageArgs.push_back("Mirroring");
                            break;
                        case 0x02:
                            messageArgs.push_back("Lockstep");
                            break;
                        case 0x04:
                            messageArgs.push_back("Rank Sparing");
                            break;
                        default:
                            messageArgs.push_back(std::to_string(selectedMode));
                            break;
                    }

                    break;
                }
                default:
                    return defaultMessageHook(ipmiRaw);
                    break;
            }
            break;
        case BIOSSensors::bootEvent:
            switch (eventType)
            {
                case BIOSEventTypes::sensorSpecificOffset:
                {
                    switch (selData.offset)
                    {
                        case 0x01:
                            messageID += ".BIOSBoot";
                            break;
                        case 0x09:
                            messageID += ".BIOSAttributesChanged";
                            break;
                        default:
                            return defaultMessageHook(ipmiRaw);
                            break;
                    }
                    break;
                }
                default:
                    return defaultMessageHook(ipmiRaw);
                    break;
            }
            break;
        default:
            return defaultMessageHook(ipmiRaw);
            break;
    }

    // Log the Redfish message to the journal with the appropriate metadata
    std::string journalMsg = "BIOS POST IPMI event: " + ipmiRaw;
    if (messageArgs.empty())
    {
        phosphor::logging::log<phosphor::logging::level::INFO>(
            journalMsg.c_str(),
            phosphor::logging::entry("REDFISH_MESSAGE_ID=%s",
                                     messageID.c_str()));
    }
    else
    {
        std::string messageArgsString =
            boost::algorithm::join(messageArgs, ",");
        phosphor::logging::log<phosphor::logging::level::INFO>(
            journalMsg.c_str(),
            phosphor::logging::entry("REDFISH_MESSAGE_ID=%s",
                                     messageID.c_str()),
            phosphor::logging::entry("REDFISH_MESSAGE_ARGS=%s",
                                     messageArgsString.c_str()));
    }

    return true;
}

// Record a BIOS SMI message as a Redfish message instead of a SEL record
static bool biosSMIMessageHook(const SELData& selData,
                               const std::string& ipmiRaw)
{
    // This is a BIOS SMI message, so record it as a Redfish message instead
    // of a SEL record

    // Walk through the SEL request record to build the appropriate Redfish
    // message
    static constexpr std::string_view openBMCMessageRegistryVersion = "0.1";
    std::string messageID =
        "OpenBMC." + std::string(openBMCMessageRegistryVersion);
    std::vector<std::string> messageArgs;
    BIOSSMISensors sensor = static_cast<BIOSSMISensors>(selData.sensorNum);
    BIOSEventTypes eventType = static_cast<BIOSEventTypes>(selData.eventType);
    switch (sensor)
    {
        case BIOSSMISensors::mirroringRedundancyState:
            switch (eventType)
            {
                case BIOSEventTypes::discreteRedundancyStates:
                {
                    switch (selData.offset)
                    {
                        case 0x00:
                            messageID += ".MirroringRedundancyFull";
                            break;
                        case 0x02:
                            messageID += ".MirroringRedundancyDegraded";
                            break;
                        default:
                            return defaultMessageHook(ipmiRaw);
                            break;
                    }
                    // Get the message data from eventData2 and eventData3

                    // pair = eventData2 bits [7:4]
                    int pair = selData.eventData2 >> 4 & 0x0F;
                    // rank = eventData2 bits [1:0]
                    int rank = selData.eventData2 & 0x03;

                    // Socket ID = eventData3 bits [7:5]
                    int socket = selData.eventData3 >> 5 & 0x07;
                    // Channel = eventData3 bits [4:2]
                    int channel = selData.eventData3 >> 2 & 0x07;
                    char channelLetter[4] = {'A'};
                    channelLetter[0] += channel;
                    // DIMM = eventData3 bits [1:0]
                    int dimm = selData.eventData3 & 0x03;

                    // Save the messageArgs
                    messageArgs.push_back(std::to_string(socket + 1));
                    messageArgs.push_back(std::string(channelLetter));
                    messageArgs.push_back(std::to_string(dimm + 1));
                    messageArgs.push_back(std::to_string(pair));
                    messageArgs.push_back(std::to_string(rank));

                    break;
                }
                default:
                    return defaultMessageHook(ipmiRaw);
                    break;
            }
            break;
        case BIOSSMISensors::memoryECCError:
            switch (eventType)
            {
                case BIOSEventTypes::sensorSpecificOffset:
                {
                    switch (selData.offset)
                    {
                        case 0x00:
                            messageID += ".MemoryECCCorrectable";
                            break;
                        case 0x01:
                            messageID += ".MemoryECCUncorrectable";
                            break;
                        default:
                            return defaultMessageHook(ipmiRaw);
                            break;
                    }
                    // Get the message data from eventData2 and eventData3

                    // dimm = eventData2 bits [7:4]
                    int dimm = selData.eventData2 >> 4 & 0x0F;
                    // rank = eventData2 bits [3:0]
                    int rank = selData.eventData2 & 0x0F;

                    // Socket ID = eventData3 bits [7:4]
                    int socket = selData.eventData3 >> 4 & 0x0F;
                    // Channel = eventData3 bits [3:0]
                    int channel = selData.eventData3 & 0x0F;
                    char channelLetter[4] = {'A'};
                    channelLetter[0] += channel;

                    // Save the messageArgs
                    messageArgs.push_back(std::to_string(socket + 1));
                    messageArgs.push_back(std::string(channelLetter));
                    messageArgs.push_back(std::to_string(dimm));
                    messageArgs.push_back(std::to_string(rank));

                    break;
                }
                default:
                    return defaultMessageHook(ipmiRaw);
                    break;
            }
            break;
        case BIOSSMISensors::legacyPCIError:
            switch (eventType)
            {
                case BIOSEventTypes::sensorSpecificOffset:
                {
                    switch (selData.offset)
                    {
                        case 0x04:
                            messageID += ".LegacyPCIPERR";
                            break;
                        case 0x05:
                            messageID += ".LegacyPCISERR";
                            break;
                        default:
                            return defaultMessageHook(ipmiRaw);
                            break;
                    }
                    // Get the message data from eventData2 and eventData3

                    // Bus = eventData2 bits [7:0]
                    int bus = selData.eventData2;
                    // Device = eventData3 bits [7:3]
                    int device = selData.eventData3 >> 3 & 0x1F;
                    // Function = eventData3 bits [2:0]
                    int function = selData.eventData3 >> 0x07;

                    // Save the messageArgs
                    messageArgs.push_back(std::to_string(bus));
                    messageArgs.push_back(std::to_string(device));
                    messageArgs.push_back(std::to_string(function));

                    break;
                }
                default:
                    return defaultMessageHook(ipmiRaw);
                    break;
            }
            break;
        case BIOSSMISensors::pcieFatalError:
            switch (eventType)
            {
                case BIOSEventTypes::oemDiscrete0:
                {
                    switch (selData.offset)
                    {
                        case 0x00:
                            messageID += ".PCIeFatalDataLinkLayerProtocol";
                            break;
                        case 0x01:
                            messageID += ".PCIeFatalSurpriseLinkDown";
                            break;
                        case 0x02:
                            messageID += ".PCIeFatalCompleterAbort";
                            break;
                        case 0x03:
                            messageID += ".PCIeFatalUnsupportedRequest";
                            break;
                        case 0x04:
                            messageID += ".PCIeFatalPoisonedTLP";
                            break;
                        case 0x05:
                            messageID += ".PCIeFatalFlowControlProtocol";
                            break;
                        case 0x06:
                            messageID += ".PCIeFatalCompletionTimeout";
                            break;
                        case 0x07:
                            messageID += ".PCIeFatalReceiverBufferOverflow";
                            break;
                        case 0x08:
                            messageID += ".PCIeFatalACSViolation";
                            break;
                        case 0x09:
                            messageID += ".PCIeFatalMalformedTLP";
                            break;
                        case 0x0a:
                            messageID += ".PCIeFatalECRCError";
                            break;
                        case 0x0b:
                            messageID +=
                                ".PCIeFatalReceivedFatalMessageFromDownstream";
                            break;
                        case 0x0c:
                            messageID += ".PCIeFatalUnexpectedCompletion";
                            break;
                        case 0x0d:
                            messageID += ".PCIeFatalReceivedErrNonFatalMessage";
                            break;
                        case 0x0e:
                            messageID += ".PCIeFatalUncorrectableInternal";
                            break;
                        case 0x0f:
                            messageID += ".PCIeFatalMCBlockedTLP";
                            break;
                        default:
                            return defaultMessageHook(ipmiRaw);
                            break;
                    }
                    // Get the message data from eventData2 and eventData3

                    // Bus = eventData2 bits [7:0]
                    int bus = selData.eventData2;
                    // Device = eventData3 bits [7:3]
                    int device = selData.eventData3 >> 3 & 0x1F;
                    // Function = eventData3 bits [2:0]
                    int function = selData.eventData3 >> 0x07;

                    // Save the messageArgs
                    messageArgs.push_back(std::to_string(bus));
                    messageArgs.push_back(std::to_string(device));
                    messageArgs.push_back(std::to_string(function));

                    break;
                }
                default:
                    return defaultMessageHook(ipmiRaw);
                    break;
            }
            break;
        case BIOSSMISensors::pcieCorrectableError:
            switch (eventType)
            {
                case BIOSEventTypes::oemDiscrete1:
                {
                    switch (selData.offset)
                    {
                        case 0x00:
                            messageID += ".PCIeCorrectableReceiverError";
                            break;
                        case 0x01:
                            messageID += ".PCIeCorrectableBadDLLP";
                            break;
                        case 0x02:
                            messageID += ".PCIeCorrectableBadTLP";
                            break;
                        case 0x03:
                            messageID += ".PCIeCorrectableReplayNumRollover";
                            break;
                        case 0x04:
                            messageID += ".PCIeCorrectableReplayTimerTimeout";
                            break;
                        case 0x05:
                            messageID += ".PCIeCorrectableAdvisoryNonFatal";
                            break;
                        case 0x06:
                            messageID += ".PCIeCorrectableLinkBWChanged";
                            break;
                        case 0x07:
                            messageID += ".PCIeCorrectableInternal";
                            break;
                        case 0x08:
                            messageID += ".PCIeCorrectableHeaderLogOverflow";
                            break;
                        case 0x0f:
                            messageID += ".PCIeCorrectableUnspecifiedAERError";
                            break;
                        default:
                            return defaultMessageHook(ipmiRaw);
                            break;
                    }
                    // Get the message data from eventData2 and eventData3

                    // Bus = eventData2 bits [7:0]
                    int bus = selData.eventData2;
                    // Device = eventData3 bits [7:3]
                    int device = selData.eventData3 >> 3 & 0x1F;
                    // Function = eventData3 bits [2:0]
                    int function = selData.eventData3 >> 0x07;

                    // Save the messageArgs
                    messageArgs.push_back(std::to_string(bus));
                    messageArgs.push_back(std::to_string(device));
                    messageArgs.push_back(std::to_string(function));

                    break;
                }
                default:
                    return defaultMessageHook(ipmiRaw);
                    break;
            }
            break;
        case BIOSSMISensors::sparingRedundancyState:
            switch (eventType)
            {
                case BIOSEventTypes::discreteRedundancyStates:
                {
                    switch (selData.offset)
                    {
                        case 0x00:
                            messageID += ".SparingRedundancyFull";
                            break;
                        case 0x02:
                            messageID += ".SparingRedundancyDegraded";
                            break;
                        default:
                            return defaultMessageHook(ipmiRaw);
                            break;
                    }
                    // Get the message data from eventData2 and eventData3

                    // domain = eventData2 bits [7:4]
                    int domain = selData.eventData2 >> 4 & 0x0F;
                    char domainLetter[4] = {'A'};
                    domainLetter[0] += domain;
                    // rank = eventData2 bits [1:0]
                    int rank = selData.eventData2 & 0x03;

                    // Socket ID = eventData3 bits [7:5]
                    int socket = selData.eventData3 >> 5 & 0x07;
                    // Channel = eventData3 bits [4:2]
                    int channel = selData.eventData3 >> 2 & 0x07;
                    char channelLetter[4] = {'A'};
                    channelLetter[0] += channel;
                    // DIMM = eventData3 bits [1:0]
                    int dimm = selData.eventData3 & 0x03;

                    // Save the messageArgs
                    messageArgs.push_back(std::to_string(socket + 1));
                    messageArgs.push_back(std::string(channelLetter));
                    messageArgs.push_back(std::to_string(dimm + 1));
                    messageArgs.push_back(std::string(domainLetter));
                    messageArgs.push_back(std::to_string(rank));

                    break;
                }
                default:
                    return defaultMessageHook(ipmiRaw);
                    break;
            }
            break;
        case BIOSSMISensors::memoryParityError:
            switch (eventType)
            {
                case BIOSEventTypes::sensorSpecificOffset:
                {
                    switch (selData.offset)
                    {
                        case 0x03:
                        {
                            // type = eventData2 bits [2:0]
                            int type = selData.eventData2 & 0x07;
                            switch (type)
                            {
                                case 0x00:
                                    messageID += ".MemoryParityNotKnown";
                                    break;
                                case 0x03:
                                    messageID +=
                                        ".MemoryParityCommandAndAddress";
                                    break;
                                default:
                                    return defaultMessageHook(ipmiRaw);
                                    break;
                            }
                            break;
                        }
                        default:
                            return defaultMessageHook(ipmiRaw);
                            break;
                    }
                    // Get the message data from eventData2 and eventData3

                    // channelValid = eventData2 bit [4]
                    int channelValid = selData.eventData2 >> 4 & 0x01;
                    // dimmValid = eventData2 bit [3]
                    int dimmValid = selData.eventData2 >> 3 & 0x01;

                    // Socket ID = eventData3 bits [7:5]
                    int socket = selData.eventData3 >> 5 & 0x07;
                    // Channel = eventData3 bits [4:2]
                    int channel = selData.eventData3 >> 2 & 0x07;
                    char channelLetter[4] = {'A'};
                    channelLetter[0] += channel;
                    // DIMM = eventData3 bits [1:0]
                    int dimm = selData.eventData3 & 0x03;

                    // Save the messageArgs
                    messageArgs.push_back(std::to_string(socket + 1));
                    messageArgs.push_back(std::string(channelLetter));
                    messageArgs.push_back(std::to_string(dimm + 1));
                    messageArgs.push_back(std::to_string(channelValid));
                    messageArgs.push_back(std::to_string(dimmValid));

                    break;
                }
                default:
                    return defaultMessageHook(ipmiRaw);
                    break;
            }
            break;
        case BIOSSMISensors::pcieFatalError2:
            switch (eventType)
            {
                case BIOSEventTypes::oemDiscrete6:
                {
                    switch (selData.offset)
                    {
                        case 0x00:
                            messageID += ".PCIeFatalAtomicEgressBlocked";
                            break;
                        case 0x01:
                            messageID += ".PCIeFatalTLPPrefixBlocked";
                            break;
                        case 0x0f:
                            messageID +=
                                ".PCIeFatalUnspecifiedNonAERFatalError";
                            break;
                        default:
                            return defaultMessageHook(ipmiRaw);
                            break;
                    }
                    // Get the message data from eventData2 and eventData3

                    // Bus = eventData2 bits [7:0]
                    int bus = selData.eventData2;
                    // Device = eventData3 bits [7:3]
                    int device = selData.eventData3 >> 3 & 0x1F;
                    // Function = eventData3 bits [2:0]
                    int function = selData.eventData3 >> 0x07;

                    // Save the messageArgs
                    messageArgs.push_back(std::to_string(bus));
                    messageArgs.push_back(std::to_string(device));
                    messageArgs.push_back(std::to_string(function));

                    break;
                }
                default:
                    return defaultMessageHook(ipmiRaw);
                    break;
            }
            break;
        case BIOSSMISensors::biosRecovery:
            switch (eventType)
            {
                case BIOSEventTypes::oemDiscrete0:
                {
                    switch (selData.offset)
                    {
                        case 0x01:
                            messageID += ".BIOSRecoveryStart";
                            break;
                        default:
                            return defaultMessageHook(ipmiRaw);
                            break;
                    }
                    break;
                }
                case BIOSEventTypes::reservedF0:
                {
                    switch (selData.offset)
                    {
                        case 0x01:
                            messageID += ".BIOSRecoveryComplete";
                            break;
                        default:
                            return defaultMessageHook(ipmiRaw);
                            break;
                    }
                    break;
                }
                default:
                    return defaultMessageHook(ipmiRaw);
                    break;
            }
            break;
        case BIOSSMISensors::adddcError:
            switch (eventType)
            {
                case BIOSEventTypes::reservedA0:
                {
                    messageID += ".ADDDCCorrectable";

                    // Get the message data from eventData2 and eventData3

                    // dimm = eventData2 bits [7:4]
                    int dimm = selData.eventData2 >> 4 & 0x0F;
                    // rank = eventData2 bits [3:0]
                    int rank = selData.eventData2 & 0x0F;

                    // Socket ID = eventData3 bits [7:4]
                    int socket = selData.eventData3 >> 4 & 0x0F;
                    // Channel = eventData3 bits [3:0]
                    int channel = selData.eventData3 & 0x0F;
                    char channelLetter[4] = {'A'};
                    channelLetter[0] += channel;

                    // Save the messageArgs
                    messageArgs.push_back(std::to_string(socket + 1));
                    messageArgs.push_back(std::string(channelLetter));
                    messageArgs.push_back(std::to_string(dimm));
                    messageArgs.push_back(std::to_string(rank));

                    break;
                }
                default:
                    return defaultMessageHook(ipmiRaw);
                    break;
            }
            break;
        default:
            return defaultMessageHook(ipmiRaw);
            break;
    }

    // Log the Redfish message to the journal with the appropriate metadata
    std::string journalMsg = "BIOS SMI IPMI event: " + ipmiRaw;
    std::string messageArgsString = boost::algorithm::join(messageArgs, ",");
    phosphor::logging::log<phosphor::logging::level::INFO>(
        journalMsg.c_str(),
        phosphor::logging::entry("REDFISH_MESSAGE_ID=%s", messageID.c_str()),
        phosphor::logging::entry("REDFISH_MESSAGE_ARGS=%s",
                                 messageArgsString.c_str()));

    return true;
}

static bool startRedfishHook(const SELData& selData, const std::string& ipmiRaw)
{
    uint8_t generatorIDLowByte = static_cast<uint8_t>(selData.generatorID);
    // Generator ID is 7 bit and LS Bit contains '1' or '0' depending on the
    // source. Refer IPMI SPEC, Table 32, SEL Event Records.
    switch (generatorIDLowByte)
    {
        case 0x01: // Check if this message is from the BIOS Generator ID
            // Let the BIOS hook handle this request
            return biosMessageHook(selData, ipmiRaw);
            break;

        case 0x33: // Check if this message is from the BIOS SMI Generator ID
            // Let the BIOS SMI hook handle this request
            return biosSMIMessageHook(selData, ipmiRaw);
            break;

        case 0x2C: // Message from Intel ME
            return me::messageHook(selData, ipmiRaw);
            break;
    }

    // No hooks handled the request, so let it go to default
    return defaultMessageHook(ipmiRaw);
}
} // namespace redfish_hooks

bool checkRedfishHooks(uint16_t recordID, uint8_t recordType,
                       uint32_t timestamp, uint16_t generatorID, uint8_t evmRev,
                       uint8_t sensorType, uint8_t sensorNum, uint8_t eventType,
                       uint8_t eventData1, uint8_t eventData2,
                       uint8_t eventData3)
{
    // Save the raw IPMI string of the request
    std::string ipmiRaw;
    std::array selBytes = {
        static_cast<uint8_t>(recordID),
        static_cast<uint8_t>(recordID >> 8),
        recordType,
        static_cast<uint8_t>(timestamp),
        static_cast<uint8_t>(timestamp >> 8),
        static_cast<uint8_t>(timestamp >> 16),
        static_cast<uint8_t>(timestamp >> 24),
        static_cast<uint8_t>(generatorID),
        static_cast<uint8_t>(generatorID >> 8),
        evmRev,
        sensorType,
        sensorNum,
        eventType,
        eventData1,
        eventData2,
        eventData3};
    redfish_hooks::toHexStr(boost::beast::span<uint8_t>(selBytes), ipmiRaw);

    // First check that this is a system event record type since that
    // determines the definition of the rest of the data
    if (recordType != ipmi::sel::systemEvent)
    {
        // OEM record type, so let it go to the SEL
        return redfish_hooks::defaultMessageHook(ipmiRaw);
    }

    // Extract the SEL data for the hook
<<<<<<< HEAD
    redfish_hooks::SELData selData = {.generatorID = generatorID,
                                      .sensorNum = sensorNum,
                                      .sensorType = 0xFF,
                                      .eventType = eventType,
                                      .offset = eventData1 & 0x0F,
                                      .eventData2 = eventData2,
                                      .eventData3 = eventData3};
=======
    redfish_hooks::SELData selData = {
        .generatorID = generatorID,
        .sensorNum = sensorNum,
        .eventType = eventType,
        .offset = eventData1 & 0x0F,
        .eventData2 = eventData2,
        .eventData3 = eventData3};
>>>>>>> 08eb9e5a

    return redfish_hooks::startRedfishHook(selData, ipmiRaw);
}

bool checkRedfishHooks(uint16_t generatorID, uint8_t evmRev, uint8_t sensorType,
                       uint8_t sensorNum, uint8_t eventType, uint8_t eventData1,
                       uint8_t eventData2, uint8_t eventData3)
{
    // Save the raw IPMI string of the selData
    std::string ipmiRaw;
    std::array selBytes = {
        static_cast<uint8_t>(generatorID),
        static_cast<uint8_t>(generatorID >> 8),
        evmRev,
        sensorType,
        sensorNum,
        eventType,
        eventData1,
        eventData2,
        eventData3};
    redfish_hooks::toHexStr(boost::beast::span<uint8_t>(selBytes), ipmiRaw);

    // Extract the SEL data for the hook
<<<<<<< HEAD
    redfish_hooks::SELData selData = {.generatorID = generatorID,
                                      .sensorNum = sensorNum,
				      .sensorType = 0xFF,
                                      .eventType = eventType,
                                      .offset = eventData1 & 0x0F,
                                      .eventData2 = eventData2,
                                      .eventData3 = eventData3};
=======
    redfish_hooks::SELData selData = {
        .generatorID = generatorID,
        .sensorNum = sensorNum,
        .eventType = eventType,
        .offset = eventData1 & 0x0F,
        .eventData2 = eventData2,
        .eventData3 = eventData3};
>>>>>>> 08eb9e5a

    return redfish_hooks::startRedfishHook(selData, ipmiRaw);
}

std::string checkRedfishMessage(uint16_t generatorID, uint8_t sensorType,
                                uint8_t sensorNum, uint8_t eventType,
                                uint8_t eventData1)
{
    std::string ipmiRaw;
    std::array selBytes = {static_cast<uint8_t>(generatorID),
                           static_cast<uint8_t>(generatorID >> 8),
                           sensorType,
                           sensorNum,
                           eventType,
                           eventData1};

    redfish_hooks::toHexStr(boost::beast::span<uint8_t>(selBytes), ipmiRaw);
    for (const auto& sensorTypeMap : sensorSpecificEventMap)
    {
        std::string message;
        if (sensorTypeMap.first == sensorType)
        {
            for (const auto& strMap : sensorTypeMap.second)
            {
                message = strMap.first + "" + " Logged a ";
                for (const auto& eventMap : strMap.second)
                {
                    if (eventMap.first == (eventData1 & 0x0F))
                    {
                        message += eventMap.second;
                        return message;
                    }
                }
            }
        }
    }
    return ("SEL Entry Added:" + ipmiRaw);
}
} // namespace intel_oem::ipmi::sel<|MERGE_RESOLUTION|>--- conflicted
+++ resolved
@@ -931,7 +931,6 @@
     }
 
     // Extract the SEL data for the hook
-<<<<<<< HEAD
     redfish_hooks::SELData selData = {.generatorID = generatorID,
                                       .sensorNum = sensorNum,
                                       .sensorType = 0xFF,
@@ -939,15 +938,6 @@
                                       .offset = eventData1 & 0x0F,
                                       .eventData2 = eventData2,
                                       .eventData3 = eventData3};
-=======
-    redfish_hooks::SELData selData = {
-        .generatorID = generatorID,
-        .sensorNum = sensorNum,
-        .eventType = eventType,
-        .offset = eventData1 & 0x0F,
-        .eventData2 = eventData2,
-        .eventData3 = eventData3};
->>>>>>> 08eb9e5a
 
     return redfish_hooks::startRedfishHook(selData, ipmiRaw);
 }
@@ -971,7 +961,6 @@
     redfish_hooks::toHexStr(boost::beast::span<uint8_t>(selBytes), ipmiRaw);
 
     // Extract the SEL data for the hook
-<<<<<<< HEAD
     redfish_hooks::SELData selData = {.generatorID = generatorID,
                                       .sensorNum = sensorNum,
 				      .sensorType = 0xFF,
@@ -979,15 +968,6 @@
                                       .offset = eventData1 & 0x0F,
                                       .eventData2 = eventData2,
                                       .eventData3 = eventData3};
-=======
-    redfish_hooks::SELData selData = {
-        .generatorID = generatorID,
-        .sensorNum = sensorNum,
-        .eventType = eventType,
-        .offset = eventData1 & 0x0F,
-        .eventData2 = eventData2,
-        .eventData3 = eventData3};
->>>>>>> 08eb9e5a
 
     return redfish_hooks::startRedfishHook(selData, ipmiRaw);
 }
