--- conflicted
+++ resolved
@@ -107,40 +107,24 @@
     "type='signal',member='InterfacesAdded',arg0path='/xyz/openbmc_project/"
     "sensors/'",
     [](sdbusplus::message_t&) {
-<<<<<<< HEAD
     sensorTree.clear();
     sdrLastAdd = std::chrono::duration_cast<std::chrono::seconds>(
                      std::chrono::system_clock::now().time_since_epoch())
                      .count();
     sdrLastUpdate = sdrLastAdd;
 });
-=======
-        sensorTree.clear();
-        sdrLastAdd = std::chrono::duration_cast<std::chrono::seconds>(
-                         std::chrono::system_clock::now().time_since_epoch())
-                         .count();
-    });
->>>>>>> 08eb9e5a
 
 static sdbusplus::bus::match_t sensorRemoved(
     *getSdBus(),
     "type='signal',member='InterfacesRemoved',arg0path='/xyz/openbmc_project/"
     "sensors/'",
     [](sdbusplus::message_t&) {
-<<<<<<< HEAD
     sensorTree.clear();
     sdrLastRemove = std::chrono::duration_cast<std::chrono::seconds>(
                         std::chrono::system_clock::now().time_since_epoch())
                         .count();
     sdrLastUpdate = sdrLastRemove;
 });
-=======
-        sensorTree.clear();
-        sdrLastRemove = std::chrono::duration_cast<std::chrono::seconds>(
-                            std::chrono::system_clock::now().time_since_epoch())
-                            .count();
-    });
->>>>>>> 08eb9e5a
 
 // this keeps track of deassertions for sensor event status command. A
 // deasertion can only happen if an assertion was seen first.
@@ -1454,16 +1438,10 @@
         return GENERAL_ERROR;
     }
 
-<<<<<<< HEAD
     size_t lastRecord = getNumberOfSensors() + fruCount +
                         ipmi::storage::type12Count +
                         ipmi::storage::nmDiscoverySDRCount - 1;
     recordData.clear();
-=======
-    size_t lastRecord =
-        getNumberOfSensors() + fruCount + ipmi::storage::type12Count +
-        ipmi::storage::nmDiscoverySDRCount - 1;
->>>>>>> 08eb9e5a
     if (recordID == lastRecordIndex)
     {
         recordID = lastRecord;
@@ -1703,14 +1681,8 @@
         uint8_t rExpSign = (rExp < 0) ? 1 : 0;
         uint8_t rExpBits = rExp & 0x07;
 
-<<<<<<< HEAD
         uint8_t bExpSign = (bExp < 0) ? 1 : 0;
         uint8_t bExpBits = bExp & 0x07;
-=======
-    // move rExp and bExp into place
-    record.body.r_b_exponents =
-        (rExpSign << 7) | (rExpBits << 4) | (bExpSign << 3) | bExpBits;
->>>>>>> 08eb9e5a
 
         // move rExp and bExp into place
         record.body.r_b_exponents =
